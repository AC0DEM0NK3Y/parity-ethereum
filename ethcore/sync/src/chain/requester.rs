// Copyright 2015-2019 Parity Technologies (UK) Ltd.
// This file is part of Parity Ethereum.

// Parity Ethereum is free software: you can redistribute it and/or modify
// it under the terms of the GNU General Public License as published by
// the Free Software Foundation, either version 3 of the License, or
// (at your option) any later version.

// Parity Ethereum is distributed in the hope that it will be useful,
// but WITHOUT ANY WARRANTY; without even the implied warranty of
// MERCHANTABILITY or FITNESS FOR A PARTICULAR PURPOSE.  See the
// GNU General Public License for more details.

// You should have received a copy of the GNU General Public License
// along with Parity Ethereum.  If not, see <http://www.gnu.org/licenses/>.

<<<<<<< HEAD
use api::{ETH_PROTOCOL, WARP_SYNC_PROTOCOL_ID};
use block_sync::BlockRequest;
use bytes::Bytes;
use ethereum_types::H256;
use network::{PeerId, PacketId, ProtocolId};
=======
use block_sync::BlockRequest;
use bytes::Bytes;
use ethereum_types::H256;
use network::{PeerId};
>>>>>>> 81022bfd
use rlp::RlpStream;
use std::time::Instant;
use sync_io::SyncIo;
use types::BlockNumber;

use super::syncpacketid::{SyncPacketId, SyncPacketId::*};
use super::{
	BlockSet,
	ChainSync,
	PeerAsking,
<<<<<<< HEAD
	GET_BLOCK_BODIES_PACKET,
	GET_BLOCK_HEADERS_PACKET,
	GET_RECEIPTS_PACKET,
	GET_SNAPSHOT_DATA_PACKET,
	GET_SNAPSHOT_MANIFEST_PACKET,
=======
>>>>>>> 81022bfd
};

/// The Chain Sync Requester: requesting data to other peers
pub struct SyncRequester;

impl SyncRequester {
	/// Perform block download request`
	pub fn request_blocks(sync: &mut ChainSync, io: &mut SyncIo, peer_id: PeerId, request: BlockRequest, block_set: BlockSet) {
		match request {
			BlockRequest::Headers { start, count, skip } => {
				SyncRequester::request_headers_by_hash(sync, io, peer_id, &start, count, skip, false, block_set);
			},
			BlockRequest::Bodies { hashes } => {
				SyncRequester::request_bodies(sync, io, peer_id, hashes, block_set);
			},
			BlockRequest::Receipts { hashes } => {
				SyncRequester::request_receipts(sync, io, peer_id, hashes, block_set);
			},
		}
	}

	/// Request block bodies from a peer
	fn request_bodies(sync: &mut ChainSync, io: &mut SyncIo, peer_id: PeerId, hashes: Vec<H256>, set: BlockSet) {
		let mut rlp = RlpStream::new_list(hashes.len());
		trace!(target: "sync", "{} <- GetBlockBodies: {} entries starting from {:?}, set = {:?}", peer_id, hashes.len(), hashes.first(), set);
		for h in &hashes {
			rlp.append(&h.clone());
		}
<<<<<<< HEAD

    SyncRequester::send_request(sync, io, peer_id, PeerAsking::BlockBodies, ETH_PROTOCOL, GET_BLOCK_BODIES_PACKET, rlp.out());

=======
		SyncRequester::send_request(sync, io, peer_id, PeerAsking::BlockBodies, GetBlockBodiesPacket, rlp.out());
>>>>>>> 81022bfd
		let peer = sync.peers.get_mut(&peer_id).expect("peer_id may originate either from on_packet, where it is already validated or from enumerating self.peers. qed");
		peer.asking_blocks = hashes;
		peer.block_set = Some(set);
	}

	/// Request headers from a peer by block number
	pub fn request_fork_header(sync: &mut ChainSync, io: &mut SyncIo, peer_id: PeerId, n: BlockNumber) {
		trace!(target: "sync", "{} <- GetForkHeader: at {}", peer_id, n);
		let mut rlp = RlpStream::new_list(4);
		rlp.append(&n);
		rlp.append(&1u32);
		rlp.append(&0u32);
		rlp.append(&0u32);
<<<<<<< HEAD
		SyncRequester::send_request(sync, io, peer_id, PeerAsking::ForkHeader, ETH_PROTOCOL, GET_BLOCK_HEADERS_PACKET, rlp.out());
=======
		SyncRequester::send_request(sync, io, peer_id, PeerAsking::ForkHeader, GetBlockHeadersPacket, rlp.out());
>>>>>>> 81022bfd
	}

	/// Find some headers or blocks to download for a peer.
	pub fn request_snapshot_data(sync: &mut ChainSync, io: &mut SyncIo, peer_id: PeerId) {
		// find chunk data to download
		if let Some(hash) = sync.snapshot.needed_chunk() {
			if let Some(ref mut peer) = sync.peers.get_mut(&peer_id) {
				peer.asking_snapshot_data = Some(hash.clone());
			}
			SyncRequester::request_snapshot_chunk(sync, io, peer_id, &hash);
		}
	}

	/// Request snapshot manifest from a peer.
	pub fn request_snapshot_manifest(sync: &mut ChainSync, io: &mut SyncIo, peer_id: PeerId) {
		trace!(target: "sync", "{} <- GetSnapshotManifest", peer_id);
		let rlp = RlpStream::new_list(0);
<<<<<<< HEAD
		SyncRequester::send_request(sync, io, peer_id, PeerAsking::SnapshotManifest, WARP_SYNC_PROTOCOL_ID, GET_SNAPSHOT_MANIFEST_PACKET, rlp.out());
=======
		SyncRequester::send_request(sync, io, peer_id, PeerAsking::SnapshotManifest, GetSnapshotManifestPacket, rlp.out());
>>>>>>> 81022bfd
	}

	/// Request headers from a peer by block hash
	fn request_headers_by_hash(sync: &mut ChainSync, io: &mut SyncIo, peer_id: PeerId, h: &H256, count: u64, skip: u64, reverse: bool, set: BlockSet) {
		trace!(target: "sync", "{} <- GetBlockHeaders: {} entries starting from {}, set = {:?}", peer_id, count, h, set);
		let mut rlp = RlpStream::new_list(4);
		rlp.append(h);
		rlp.append(&count);
		rlp.append(&skip);
		rlp.append(&if reverse {1u32} else {0u32});
<<<<<<< HEAD
		SyncRequester::send_request(sync, io, peer_id, PeerAsking::BlockHeaders, ETH_PROTOCOL, GET_BLOCK_HEADERS_PACKET, rlp.out());
=======
		SyncRequester::send_request(sync, io, peer_id, PeerAsking::BlockHeaders, GetBlockHeadersPacket, rlp.out());
>>>>>>> 81022bfd
		let peer = sync.peers.get_mut(&peer_id).expect("peer_id may originate either from on_packet, where it is already validated or from enumerating self.peers. qed");
		peer.asking_hash = Some(h.clone());
		peer.block_set = Some(set);
	}

	/// Request block receipts from a peer
	fn request_receipts(sync: &mut ChainSync, io: &mut SyncIo, peer_id: PeerId, hashes: Vec<H256>, set: BlockSet) {
		let mut rlp = RlpStream::new_list(hashes.len());
		trace!(target: "sync", "{} <- GetBlockReceipts: {} entries starting from {:?}, set = {:?}", peer_id, hashes.len(), hashes.first(), set);
		for h in &hashes {
			rlp.append(&h.clone());
		}
<<<<<<< HEAD
		SyncRequester::send_request(sync, io, peer_id, PeerAsking::BlockReceipts, ETH_PROTOCOL, GET_RECEIPTS_PACKET, rlp.out());
=======
		SyncRequester::send_request(sync, io, peer_id, PeerAsking::BlockReceipts, GetReceiptsPacket, rlp.out());
>>>>>>> 81022bfd
		let peer = sync.peers.get_mut(&peer_id).expect("peer_id may originate either from on_packet, where it is already validated or from enumerating self.peers. qed");
		peer.asking_blocks = hashes;
		peer.block_set = Some(set);
	}

	/// Request snapshot chunk from a peer.
	fn request_snapshot_chunk(sync: &mut ChainSync, io: &mut SyncIo, peer_id: PeerId, chunk: &H256) {
		trace!(target: "sync", "{} <- GetSnapshotData {:?}", peer_id, chunk);
		let mut rlp = RlpStream::new_list(1);
		rlp.append(chunk);
<<<<<<< HEAD
		SyncRequester::send_request(sync, io, peer_id, PeerAsking::SnapshotData, WARP_SYNC_PROTOCOL_ID, GET_SNAPSHOT_DATA_PACKET, rlp.out());
	}

	/// Generic request sender
	fn send_request(sync: &mut ChainSync, io: &mut SyncIo, peer_id: PeerId, asking: PeerAsking,  protocol: ProtocolId, packet_id: PacketId, packet: Bytes) {
=======
		SyncRequester::send_request(sync, io, peer_id, PeerAsking::SnapshotData, GetSnapshotDataPacket, rlp.out());
	}

	/// Generic request sender
	fn send_request(sync: &mut ChainSync, io: &mut SyncIo, peer_id: PeerId, asking: PeerAsking, packet_id: SyncPacketId, packet: Bytes) {
>>>>>>> 81022bfd
		if let Some(ref mut peer) = sync.peers.get_mut(&peer_id) {
			if peer.asking != PeerAsking::Nothing {
				warn!(target:"sync", "Asking {:?} while requesting {:?}", peer.asking, asking);
			}
			peer.asking = asking;
			peer.ask_time = Instant::now();

<<<<<<< HEAD
			let result = io.send_protocol(protocol, peer_id, packet_id, packet);
=======
			let result = io.send(peer_id, packet_id, packet);
>>>>>>> 81022bfd

			if let Err(e) = result {
				debug!(target:"sync", "Error sending request: {:?}", e);
				io.disconnect_peer(peer_id);
			}
		}
	}
}<|MERGE_RESOLUTION|>--- conflicted
+++ resolved
@@ -14,18 +14,10 @@
 // You should have received a copy of the GNU General Public License
 // along with Parity Ethereum.  If not, see <http://www.gnu.org/licenses/>.
 
-<<<<<<< HEAD
-use api::{ETH_PROTOCOL, WARP_SYNC_PROTOCOL_ID};
-use block_sync::BlockRequest;
-use bytes::Bytes;
-use ethereum_types::H256;
-use network::{PeerId, PacketId, ProtocolId};
-=======
 use block_sync::BlockRequest;
 use bytes::Bytes;
 use ethereum_types::H256;
 use network::{PeerId};
->>>>>>> 81022bfd
 use rlp::RlpStream;
 use std::time::Instant;
 use sync_io::SyncIo;
@@ -36,14 +28,6 @@
 	BlockSet,
 	ChainSync,
 	PeerAsking,
-<<<<<<< HEAD
-	GET_BLOCK_BODIES_PACKET,
-	GET_BLOCK_HEADERS_PACKET,
-	GET_RECEIPTS_PACKET,
-	GET_SNAPSHOT_DATA_PACKET,
-	GET_SNAPSHOT_MANIFEST_PACKET,
-=======
->>>>>>> 81022bfd
 };
 
 /// The Chain Sync Requester: requesting data to other peers
@@ -72,13 +56,7 @@
 		for h in &hashes {
 			rlp.append(&h.clone());
 		}
-<<<<<<< HEAD
-
-    SyncRequester::send_request(sync, io, peer_id, PeerAsking::BlockBodies, ETH_PROTOCOL, GET_BLOCK_BODIES_PACKET, rlp.out());
-
-=======
 		SyncRequester::send_request(sync, io, peer_id, PeerAsking::BlockBodies, GetBlockBodiesPacket, rlp.out());
->>>>>>> 81022bfd
 		let peer = sync.peers.get_mut(&peer_id).expect("peer_id may originate either from on_packet, where it is already validated or from enumerating self.peers. qed");
 		peer.asking_blocks = hashes;
 		peer.block_set = Some(set);
@@ -92,11 +70,7 @@
 		rlp.append(&1u32);
 		rlp.append(&0u32);
 		rlp.append(&0u32);
-<<<<<<< HEAD
-		SyncRequester::send_request(sync, io, peer_id, PeerAsking::ForkHeader, ETH_PROTOCOL, GET_BLOCK_HEADERS_PACKET, rlp.out());
-=======
 		SyncRequester::send_request(sync, io, peer_id, PeerAsking::ForkHeader, GetBlockHeadersPacket, rlp.out());
->>>>>>> 81022bfd
 	}
 
 	/// Find some headers or blocks to download for a peer.
@@ -114,11 +88,7 @@
 	pub fn request_snapshot_manifest(sync: &mut ChainSync, io: &mut SyncIo, peer_id: PeerId) {
 		trace!(target: "sync", "{} <- GetSnapshotManifest", peer_id);
 		let rlp = RlpStream::new_list(0);
-<<<<<<< HEAD
-		SyncRequester::send_request(sync, io, peer_id, PeerAsking::SnapshotManifest, WARP_SYNC_PROTOCOL_ID, GET_SNAPSHOT_MANIFEST_PACKET, rlp.out());
-=======
 		SyncRequester::send_request(sync, io, peer_id, PeerAsking::SnapshotManifest, GetSnapshotManifestPacket, rlp.out());
->>>>>>> 81022bfd
 	}
 
 	/// Request headers from a peer by block hash
@@ -129,11 +99,7 @@
 		rlp.append(&count);
 		rlp.append(&skip);
 		rlp.append(&if reverse {1u32} else {0u32});
-<<<<<<< HEAD
-		SyncRequester::send_request(sync, io, peer_id, PeerAsking::BlockHeaders, ETH_PROTOCOL, GET_BLOCK_HEADERS_PACKET, rlp.out());
-=======
 		SyncRequester::send_request(sync, io, peer_id, PeerAsking::BlockHeaders, GetBlockHeadersPacket, rlp.out());
->>>>>>> 81022bfd
 		let peer = sync.peers.get_mut(&peer_id).expect("peer_id may originate either from on_packet, where it is already validated or from enumerating self.peers. qed");
 		peer.asking_hash = Some(h.clone());
 		peer.block_set = Some(set);
@@ -146,11 +112,7 @@
 		for h in &hashes {
 			rlp.append(&h.clone());
 		}
-<<<<<<< HEAD
-		SyncRequester::send_request(sync, io, peer_id, PeerAsking::BlockReceipts, ETH_PROTOCOL, GET_RECEIPTS_PACKET, rlp.out());
-=======
 		SyncRequester::send_request(sync, io, peer_id, PeerAsking::BlockReceipts, GetReceiptsPacket, rlp.out());
->>>>>>> 81022bfd
 		let peer = sync.peers.get_mut(&peer_id).expect("peer_id may originate either from on_packet, where it is already validated or from enumerating self.peers. qed");
 		peer.asking_blocks = hashes;
 		peer.block_set = Some(set);
@@ -161,19 +123,11 @@
 		trace!(target: "sync", "{} <- GetSnapshotData {:?}", peer_id, chunk);
 		let mut rlp = RlpStream::new_list(1);
 		rlp.append(chunk);
-<<<<<<< HEAD
-		SyncRequester::send_request(sync, io, peer_id, PeerAsking::SnapshotData, WARP_SYNC_PROTOCOL_ID, GET_SNAPSHOT_DATA_PACKET, rlp.out());
-	}
-
-	/// Generic request sender
-	fn send_request(sync: &mut ChainSync, io: &mut SyncIo, peer_id: PeerId, asking: PeerAsking,  protocol: ProtocolId, packet_id: PacketId, packet: Bytes) {
-=======
 		SyncRequester::send_request(sync, io, peer_id, PeerAsking::SnapshotData, GetSnapshotDataPacket, rlp.out());
 	}
 
 	/// Generic request sender
 	fn send_request(sync: &mut ChainSync, io: &mut SyncIo, peer_id: PeerId, asking: PeerAsking, packet_id: SyncPacketId, packet: Bytes) {
->>>>>>> 81022bfd
 		if let Some(ref mut peer) = sync.peers.get_mut(&peer_id) {
 			if peer.asking != PeerAsking::Nothing {
 				warn!(target:"sync", "Asking {:?} while requesting {:?}", peer.asking, asking);
@@ -181,11 +135,7 @@
 			peer.asking = asking;
 			peer.ask_time = Instant::now();
 
-<<<<<<< HEAD
-			let result = io.send_protocol(protocol, peer_id, packet_id, packet);
-=======
 			let result = io.send(peer_id, packet_id, packet);
->>>>>>> 81022bfd
 
 			if let Err(e) = result {
 				debug!(target:"sync", "Error sending request: {:?}", e);
