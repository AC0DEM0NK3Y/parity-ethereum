--- conflicted
+++ resolved
@@ -9,11 +9,7 @@
 
 [dependencies]
 common-types = { path = "../types" }
-<<<<<<< HEAD
-=======
-env_logger = "0.5"
 enum_primitive = "0.1.1"
->>>>>>> 81022bfd
 ethcore = { path = ".." }
 ethcore-io = { path = "../../util/io" }
 ethcore-light = { path = "../light" }
