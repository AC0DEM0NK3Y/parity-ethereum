--- conflicted
+++ resolved
@@ -10,13 +10,9 @@
 extern crate env_logger;
 extern crate ctrlc;
 
-<<<<<<< HEAD
 #[cfg(feature = "rpc")]
 mod rpc;
 
-use std::io::stdin;
-=======
->>>>>>> 692e5307
 use std::env;
 use log::{LogLevelFilter};
 use env_logger::LogBuilder;
@@ -64,7 +60,7 @@
 
 
 #[cfg(feature = "rpc")]
-fn setup_rpc_server(client: Arc<RwLock<Client>>) {
+fn setup_rpc_server(client: Arc<Client>) {
 	use self::rpc::*;
 	
 	let mut server = HttpServer::new(1);
@@ -76,7 +72,7 @@
 }
 
 #[cfg(not(feature = "rpc"))]
-fn setup_rpc_server(_client: Arc<RwLock<Client>>) {
+fn setup_rpc_server(_client: Arc<Client>) {
 }
 
 fn main() {
@@ -85,11 +81,6 @@
 	setup_log(&args.flag_logging);
 
 	let spec = ethereum::new_frontier();
-<<<<<<< HEAD
-	let mut service = ClientService::start(spec).unwrap();
-	setup_rpc_server(service.client());
-	let io_handler  = Box::new(ClientIoHandler { client: service.client(), timer: 0, info: Default::default() });
-=======
 	let init_nodes = match &args.arg_enode {
 		&None => spec.nodes().clone(),
 		&Some(ref enodes) => enodes.clone(),
@@ -97,8 +88,8 @@
 	let mut net_settings = NetworkConfiguration::new();
 	net_settings.boot_nodes = init_nodes;
 	let mut service = ClientService::start(spec, net_settings).unwrap();
+	setup_rpc_server(service.client());
 	let io_handler  = Arc::new(ClientIoHandler { client: service.client(), info: Default::default(), sync: service.sync() });
->>>>>>> 692e5307
 	service.io().register_handler(io_handler).expect("Error registering IO handler");
 
 	let exit = Arc::new(Condvar::new());
