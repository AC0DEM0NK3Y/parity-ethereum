// Copyright 2015-2017 Parity Technologies (UK) Ltd.
// This file is part of Parity.

// Parity is free software: you can redistribute it and/or modify
// it under the terms of the GNU General Public License as published by
// the Free Software Foundation, either version 3 of the License, or
// (at your option) any later version.

// Parity is distributed in the hope that it will be useful,
// but WITHOUT ANY WARRANTY; without even the implied warranty of
// MERCHANTABILITY or FITNESS FOR A PARTICULAR PURPOSE.  See the
// GNU General Public License for more details.

// You should have received a copy of the GNU General Public License
// along with Parity.  If not, see <http://www.gnu.org/licenses/>.

import React, { Component, PropTypes } from 'react';
import Paper from 'material-ui/Paper';
import { RaisedButton, SelectField, MenuItem } from 'material-ui';

import FindIcon from 'material-ui/svg-icons/action/find-in-page';
import DeleteIcon from 'material-ui/svg-icons/action/delete';

import Loading from '../../Loading';
import Chip from '../../Chip';
import AddMeta from './add-meta';

import styles from './token.css';

import { metaDataKeys } from '../../constants';

import { api } from '../../parity';
<<<<<<< HEAD
import { parityNode } from '@parity/shared/environment';
=======
>>>>>>> bbbdd02a

export default class Token extends Component {
  static propTypes = {
    handleMetaLookup: PropTypes.func.isRequired,
    address: PropTypes.string.isRequired,
    name: PropTypes.string.isRequired,
    index: PropTypes.number.isRequired,
    owner: PropTypes.string.isRequired,

    handleAddMeta: PropTypes.func,
    handleUnregister: PropTypes.func,

    tla: PropTypes.string,
    base: PropTypes.number,
    totalSupply: PropTypes.number,
    meta: PropTypes.object,
    isMetaLoading: PropTypes.bool,
    ownerAccountInfo: PropTypes.shape({
      name: PropTypes.string,
      meta: PropTypes.object
    }),
    metaPending: PropTypes.bool,
    metaMined: PropTypes.bool,
    isLoading: PropTypes.bool,
    isPending: PropTypes.bool,
    isTokenOwner: PropTypes.bool.isRequired,
    isContractOwner: PropTypes.bool,

    fullWidth: PropTypes.bool
  };

  static defaultProps = {
    isContractOwner: false
  };

  state = {
    metaKeyIndex: 0,
    showMeta: false
  };

  shouldComponentUpdate (nextProps) {
    if (nextProps.isLoading && this.props.isLoading) {
      return false;
    }

    return true;
  }

  render () {
    const { isLoading, fullWidth } = this.props;

    if (isLoading) {
      return (
        <div className={ [ styles.token, styles.loading ].join(' ') }>
          <Loading size={ 1 } />
        </div>
      );
    }

    if (fullWidth) {
      return (<div className={ styles['full-width'] }>
        { this.renderContent() }
      </div>);
    }

    return (<div>
      <Paper zDepth={ 1 } className={ styles.token } style={ {
        backgroundColor: 'none'
      } }
      >
        <div className={ styles['token-bg'] } />
        { this.renderContent() }
      </Paper>
    </div>);
  }

  renderContent () {
    const { address, tla, base, name, meta, owner, totalSupply } = this.props;

    return (<div className={ styles['token-container'] }>
      { this.renderIsPending() }

      <div className={ styles['token-content'] }>
        <div className={ styles.title }>{ tla }</div>
        <div className={ styles.name }>"{ name }"</div>

        { this.renderBase(base) }
        { this.renderTotalSupply(totalSupply, base, tla) }
        { this.renderAddress(address) }
        { this.renderOwner(owner) }
      </div>

      <div className={ styles['token-meta'] }>
        <div className={ styles['meta-form'] }>
          <SelectField
            floatingLabelText='Choose the meta-data to look-up'
            fullWidth
            value={ this.state.metaKeyIndex }
            onChange={ this.onMetaKeyChange }
          >

            { this.renderMetaKeyItems() }

          </SelectField>

          <RaisedButton
            label='Lookup'
            icon={ <FindIcon /> }
            primary
            fullWidth
            onTouchTap={ this.onMetaLookup }
          />
        </div>

        { this.renderMeta(meta) }
        { this.renderAddMeta() }
        { this.renderUnregister() }
      </div>

      { this.renderMetaPending() }
      { this.renderMetaMined() }
    </div>);
  }

  renderMetaKeyItems () {
    return metaDataKeys.map((key, index) => (
      <MenuItem
        value={ index }
        key={ index }
        label={ key.label } primaryText={ key.label }
      />
    ));
  }

  renderBase (base) {
    if (!base || base < 0) {
      return null;
    }

    return (
      <Chip
        value={ Math.log10(base).toString() }
        label='Decimals'
      />
    );
  }

  renderAddress (address) {
    if (!address) {
      return null;
    }

    return (
      <Chip
        isAddress
        value={ address }
        label='Address'
      />
    );
  }

  renderTotalSupply (totalSupply, base, tla) {
    const balance = Math.round((totalSupply / base) * 100) / 100;

    return (
      <Chip
        value={ `${balance.toString()} ${tla}` }
        label='Total'
      />
    );
  }

  renderOwner (owner) {
    if (!owner) {
      return null;
    }

    const ownerInfo = this.props.ownerAccountInfo;

    const displayValue = (ownerInfo && ownerInfo.name)
      ? ownerInfo.name
      : owner;

    return (
      <Chip
        isAddress
        displayValue={ displayValue }
        value={ owner }
        label='Owner'
      />
    );
  }

  renderIsPending () {
    const { isPending } = this.props;

    if (!isPending) {
      return null;
    }

    return (
      <div className={ styles.pending } />
    );
  }

  renderAddMeta () {
    if (!this.props.isTokenOwner) {
      return null;
    }

    return (
      <AddMeta
        handleAddMeta={ this.props.handleAddMeta }
        isTokenOwner={ this.props.isTokenOwner }
        index={ this.props.index }
      />
    );
  }

  renderUnregister () {
    if (!this.props.isContractOwner) {
      return null;
    }

    return (
      <RaisedButton
        className={ styles.unregister }
        label='Unregister'
        icon={ <DeleteIcon /> }
        secondary
        fullWidth
        onTouchTap={ this.onUnregister }
      />
    );
  }

  renderMeta (meta) {
    const { isMetaLoading } = this.props;
    const { showMeta } = this.state;

    if (!showMeta) {
      return null;
    }

    if (isMetaLoading) {
      return (
        <div>
          <Loading size={ 0.5 } />
        </div>
      );
    }

    if (!meta) {
      return null;
    }

    const metaData = metaDataKeys.find(m => m.value === meta.query);

    if (!meta.value) {
      return (
        <div>
          <p className={ styles['meta-query'] }>
            No <span className={ styles['meta-key'] }>
              { metaData.label.toLowerCase() }
            </span> meta-data...
          </p>
        </div>
      );
    }

    if (meta.query === 'IMG') {
      const imageHash = meta.value.replace(/^0x/, '');

      return (
        <div>
          <p className={ styles['meta-query'] }>
            <span className={ styles['meta-key'] }>
              { metaData.label }
            </span> meta-data:
          </p>
          <div className={ styles['meta-image'] }>
            <img src={ `/api/content/${imageHash}/` } />
          </div>
        </div>
      );
    }

    if (meta.query === 'A') {
      const address = meta.value.slice(0, 42);

      return (
        <div>
          <p className={ styles['meta-query'] }>
            <span className={ styles['meta-key'] }>
              { metaData.label }
            </span> meta-data:
          </p>
          <p className={ styles['meta-value'] }>
            { api.util.toChecksumAddress(address) }
          </p>
        </div>
      );
    }

    return (
      <div>
        <p className={ styles['meta-query'] }>
          <span className={ styles['meta-key'] }>
            { metaData.label }
          </span> meta-data:
        </p>
        <p className={ styles['meta-value'] }>{ meta.value }</p>
      </div>
    );
  }

  renderMetaPending () {
    const isMetaPending = this.props.metaPending;

    if (!isMetaPending) {
      return null;
    }

    return (
      <div>
        <p className={ styles['meta-info'] }>
          Meta-Data pending...
        </p>
      </div>
    );
  }

  renderMetaMined () {
    const isMetaMined = this.props.metaMined;

    if (!isMetaMined) {
      return null;
    }

    return (
      <div>
        <p className={ styles['meta-info'] }>
          Meta-Data saved on the blockchain!
        </p>
      </div>
    );
  }

  onUnregister = () => {
    const index = this.props.index;

    this.props.handleUnregister(index);
  }

  onMetaLookup = () => {
    const keyIndex = this.state.metaKeyIndex;
    const key = metaDataKeys[keyIndex].value;
    const index = this.props.index;

    this.setState({ showMeta: true });
    this.props.handleMetaLookup(index, key);
  }

  onMetaKeyChange = (event, metaKeyIndex) => {
    this.setState({ metaKeyIndex });
  }
}<|MERGE_RESOLUTION|>--- conflicted
+++ resolved
@@ -30,10 +30,6 @@
 import { metaDataKeys } from '../../constants';
 
 import { api } from '../../parity';
-<<<<<<< HEAD
-import { parityNode } from '@parity/shared/environment';
-=======
->>>>>>> bbbdd02a
 
 export default class Token extends Component {
   static propTypes = {
