--- conflicted
+++ resolved
@@ -76,16 +76,11 @@
   resolve: {
     alias: {
       '~': path.resolve(__dirname, '../src'),
-<<<<<<< HEAD
       '@parity/wordlist': path.resolve(__dirname, '../node_modules/@parity/wordlist'),
       '@parity': path.resolve(__dirname, '../src'),
-      'secp256k1': path.resolve(__dirname, '../node_modules/secp256k1/js'),
-      'keythereum': path.resolve(__dirname, '../node_modules/keythereum/dist/keythereum')
-=======
       'keythereum': 'empty-module',
       'secp256k1': 'empty-module',
       'vertx': 'empty-module'
->>>>>>> 796482c1
     },
     modules: [
       path.resolve('./src'),
