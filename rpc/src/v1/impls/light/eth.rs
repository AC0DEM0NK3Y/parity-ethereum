// Copyright 2015-2017 Parity Technologies (UK) Ltd.
// This file is part of Parity.

// Parity is free software: you can redistribute it and/or modify
// it under the terms of the GNU General Public License as published by
// the Free Software Foundation, either version 3 of the License, or
// (at your option) any later version.

// Parity is distributed in the hope that it will be useful,
// but WITHOUT ANY WARRANTY; without even the implied warranty of
// MERCHANTABILITY or FITNESS FOR A PARTICULAR PURPOSE.  See the
// GNU General Public License for more details.

// You should have received a copy of the GNU General Public License
// along with Parity.  If not, see <http://www.gnu.org/licenses/>.

//! Eth RPC interface for the light client.

// TODO: remove when complete.
#![allow(unused_imports, unused_variables)]

use std::sync::Arc;

use jsonrpc_core::Error;
use jsonrpc_macros::Trailing;

use light::cache::Cache as LightDataCache;
use light::client::Client as LightClient;
use light::{cht, TransactionQueue};
use light::on_demand::{request, OnDemand};

use ethcore::account_provider::{AccountProvider, DappId};
use ethcore::basic_account::BasicAccount;
use ethcore::encoded;
use ethcore::executed::{Executed, ExecutionError};
use ethcore::ids::BlockId;
use ethcore::filter::Filter as EthcoreFilter;
use ethcore::transaction::{Action, SignedTransaction, Transaction as EthTransaction};
use ethsync::LightSync;
use rlp::UntrustedRlp;
use util::sha3::{SHA3_NULL_RLP, SHA3_EMPTY_LIST_RLP};
use util::{RwLock, Mutex, Uint, U256};

use futures::{future, Future, BoxFuture, IntoFuture};
use futures::sync::oneshot;

use v1::impls::eth_filter::Filterable;
use v1::helpers::{CallRequest as CRequest, errors, limit_logs, dispatch};
use v1::helpers::{PollFilter, PollManager};
use v1::helpers::block_import::is_major_importing;
use v1::helpers::light_fetch::LightFetch;
use v1::traits::Eth;
use v1::types::{
	RichBlock, Block, BlockTransactions, BlockNumber, Bytes, SyncStatus, SyncInfo,
	Transaction, CallRequest, Index, Filter, Log, Receipt, Work,
	H64 as RpcH64, H256 as RpcH256, H160 as RpcH160, U256 as RpcU256,
};
use v1::metadata::Metadata;

use util::Address;

/// Light client `ETH` (and filter) RPC.
pub struct EthClient {
	sync: Arc<LightSync>,
	client: Arc<LightClient>,
	on_demand: Arc<OnDemand>,
	transaction_queue: Arc<RwLock<TransactionQueue>>,
	accounts: Arc<AccountProvider>,
	cache: Arc<Mutex<LightDataCache>>,
	polls: Mutex<PollManager<PollFilter>>,
}

impl Clone for EthClient {
	fn clone(&self) -> Self {
		// each instance should have its own poll manager.
		EthClient {
			sync: self.sync.clone(),
			client: self.client.clone(),
			on_demand: self.on_demand.clone(),
			transaction_queue: self.transaction_queue.clone(),
			accounts: self.accounts.clone(),
			cache: self.cache.clone(),
			polls: Mutex::new(PollManager::new()),
		}
	}
}


impl EthClient {
	/// Create a new `EthClient` with a handle to the light sync instance, client,
	/// and on-demand request service, which is assumed to be attached as a handler.
	pub fn new(
		sync: Arc<LightSync>,
		client: Arc<LightClient>,
		on_demand: Arc<OnDemand>,
		transaction_queue: Arc<RwLock<TransactionQueue>>,
		accounts: Arc<AccountProvider>,
		cache: Arc<Mutex<LightDataCache>>,
	) -> Self {
		EthClient {
			sync: sync,
			client: client,
			on_demand: on_demand,
			transaction_queue: transaction_queue,
			accounts: accounts,
			cache: cache,
			polls: Mutex::new(PollManager::new()),
		}
	}

	/// Create a light data fetcher instance.
	fn fetcher(&self) -> LightFetch {
		LightFetch {
			client: self.client.clone(),
			on_demand: self.on_demand.clone(),
			sync: self.sync.clone(),
			cache: self.cache.clone(),
<<<<<<< HEAD
		}
	}

	// get a "rich" block structure. Fails on unknown block.
	fn rich_block(&self, id: BlockId, include_txs: bool) -> BoxFuture<RichBlock, Error> {
=======

		}
	}

	// get a "rich" block structure
	fn rich_block(&self, id: BlockId, include_txs: bool) -> BoxFuture<Option<RichBlock>, Error> {
>>>>>>> 1df30ee8
		let (on_demand, sync) = (self.on_demand.clone(), self.sync.clone());
		let (client, engine) = (self.client.clone(), self.client.engine().clone());

		// helper for filling out a rich block once we've got a block and a score.
		let fill_rich = move |block: encoded::Block, score: Option<U256>| {
			let header = block.decode_header();
			let extra_info = engine.extra_info(&header);
			RichBlock {
				inner: Block {
					hash: Some(header.hash().into()),
					size: Some(block.rlp().as_raw().len().into()),
					parent_hash: header.parent_hash().clone().into(),
					uncles_hash: header.uncles_hash().clone().into(),
					author: header.author().clone().into(),
					miner: header.author().clone().into(),
					state_root: header.state_root().clone().into(),
					transactions_root: header.transactions_root().clone().into(),
					receipts_root: header.receipts_root().clone().into(),
					number: Some(header.number().into()),
					gas_used: header.gas_used().clone().into(),
					gas_limit: header.gas_limit().clone().into(),
					logs_bloom: header.log_bloom().clone().into(),
					timestamp: header.timestamp().into(),
					difficulty: header.difficulty().clone().into(),
					total_difficulty: score.map(Into::into),
					seal_fields: header.seal().into_iter().cloned().map(Into::into).collect(),
					uncles: block.uncle_hashes().into_iter().map(Into::into).collect(),
					transactions: match include_txs {
						true => BlockTransactions::Full(block.view().localized_transactions().into_iter().map(Into::into).collect()),
						false => BlockTransactions::Hashes(block.transaction_hashes().into_iter().map(Into::into).collect()),
					},
					extra_data: Bytes::new(header.extra_data().to_vec()),
				},
				extra_info: extra_info
			}
		};

		// get the block itself.
<<<<<<< HEAD
		self.fetcher().block(id).and_then(move |block| {
			// then fetch the total difficulty (this is much easier after getting the block).
			match client.score(id) {
				Some(score) => future::ok(fill_rich(block, Some(score))).boxed(),
				None => {
					// make a CHT request to fetch the chain score.
					let req = cht::block_to_cht_number(block.number())
						.and_then(|num| client.cht_root(num as usize))
						.and_then(|root| request::HeaderProof::new(block.number(), root));

					let req = match req {
						Some(req) => req,
						None => {
							// somehow the genesis block slipped past other checks.
							// return it now.
							let score = client.block_header(BlockId::Number(0))
								.expect("genesis always stored; qed")
								.difficulty();

							return future::ok(fill_rich(block, Some(score))).boxed()
						}
					};

					// three possible outcomes:
					//   - network is down.
					//   - we get a score, but our hash is non-canonical.
					//   - we get ascore, and our hash is canonical.
					let maybe_fut = sync.with_context(move |ctx| on_demand.hash_and_score_by_number(ctx, req));
					match maybe_fut {
						Some(fut) => fut.map(move |(hash, score)| {
								let score = if hash == block.hash() {
									Some(score)
								} else {
									None
								};

								fill_rich(block, score)
							}).map_err(errors::on_demand_cancel).boxed(),
						None => return future::err(errors::network_disabled()).boxed(),
=======
		self.fetcher().block(id).and_then(move |block| match block {
			None => return future::ok(None).boxed(),
			Some(block) => {
				// then fetch the total difficulty (this is much easier after getting the block).
				match client.score(id) {
					Some(score) => future::ok(fill_rich(block, Some(score))).map(Some).boxed(),
					None => {
						// make a CHT request to fetch the chain score.
						let req = cht::block_to_cht_number(block.number())
							.and_then(|num| client.cht_root(num as usize))
							.and_then(|root| request::HeaderProof::new(block.number(), root));


						let req = match req {
							Some(req) => req,
							None => {
								// somehow the genesis block slipped past other checks.
								// return it now.
								let score = client.block_header(BlockId::Number(0))
									.expect("genesis always stored; qed")
									.difficulty();

								return future::ok(fill_rich(block, Some(score))).map(Some).boxed()
							}
						};

						// three possible outcomes:
						//   - network is down.
						//   - we get a score, but our hash is non-canonical.
						//   - we get ascore, and our hash is canonical.
						let maybe_fut = sync.with_context(move |ctx| on_demand.hash_and_score_by_number(ctx, req));
						match maybe_fut {
							Some(fut) => fut.map(move |(hash, score)| {
									let score = if hash == block.hash() {
										Some(score)
									} else {
										None
									};

									Some(fill_rich(block, score))
								}).map_err(errors::on_demand_cancel).boxed(),
							None => return future::err(errors::network_disabled()).boxed(),
						}
>>>>>>> 1df30ee8
					}
				}
			}
		}).boxed()
	}
}

impl Eth for EthClient {
	type Metadata = Metadata;

	fn protocol_version(&self) -> Result<String, Error> {
		Ok(format!("{}", ::light::net::MAX_PROTOCOL_VERSION))
	}

	fn syncing(&self) -> Result<SyncStatus, Error> {
		if self.sync.is_major_importing() {
			let chain_info = self.client.chain_info();
			let current_block = U256::from(chain_info.best_block_number);
			let highest_block = self.sync.highest_block().map(U256::from)
				.unwrap_or_else(|| current_block.clone());

			Ok(SyncStatus::Info(SyncInfo {
				starting_block: U256::from(self.sync.start_block()).into(),
				current_block: current_block.into(),
				highest_block: highest_block.into(),
				warp_chunks_amount: None,
				warp_chunks_processed: None,
			}))
		} else {
			Ok(SyncStatus::None)
		}
	}

	fn author(&self, _meta: Self::Metadata) -> BoxFuture<RpcH160, Error> {
		future::ok(Default::default()).boxed()
	}

	fn is_mining(&self) -> Result<bool, Error> {
		Ok(false)
	}

	fn hashrate(&self) -> Result<RpcU256, Error> {
		Ok(Default::default())
	}

	fn gas_price(&self) -> Result<RpcU256, Error> {
		Ok(self.cache.lock().gas_price_corpus()
			.and_then(|c| c.median().cloned())
			.map(RpcU256::from)
			.unwrap_or_else(Default::default))
	}

	fn accounts(&self, meta: Metadata) -> BoxFuture<Vec<RpcH160>, Error> {
		let dapp: DappId = meta.dapp_id().into();

		let accounts = self.accounts
			.note_dapp_used(dapp.clone())
			.and_then(|_| self.accounts.dapp_addresses(dapp))
			.map_err(|e| errors::account("Could not fetch accounts.", e))
			.map(|accs| accs.into_iter().map(Into::<RpcH160>::into).collect());

		future::done(accounts).boxed()
	}

	fn block_number(&self) -> Result<RpcU256, Error> {
		Ok(self.client.chain_info().best_block_number.into())
	}

	fn balance(&self, address: RpcH160, num: Trailing<BlockNumber>) -> BoxFuture<RpcU256, Error> {
		self.fetcher().account(address.into(), num.0.into())
			.map(|acc| acc.map_or(0.into(), |a| a.balance).into()).boxed()
	}

	fn storage_at(&self, _address: RpcH160, _key: RpcU256, _num: Trailing<BlockNumber>) -> BoxFuture<RpcH256, Error> {
		future::err(errors::unimplemented(None)).boxed()
	}

	fn block_by_hash(&self, hash: RpcH256, include_txs: bool) -> BoxFuture<Option<RichBlock>, Error> {
<<<<<<< HEAD
		self.rich_block(BlockId::Hash(hash.into()), include_txs).map(Some).boxed()
	}

	fn block_by_number(&self, num: BlockNumber, include_txs: bool) -> BoxFuture<Option<RichBlock>, Error> {
		self.rich_block(num.into(), include_txs).map(Some).boxed()
=======
		self.rich_block(BlockId::Hash(hash.into()), include_txs)
	}

	fn block_by_number(&self, num: BlockNumber, include_txs: bool) -> BoxFuture<Option<RichBlock>, Error> {
		self.rich_block(num.into(), include_txs)
>>>>>>> 1df30ee8
	}

	fn transaction_count(&self, address: RpcH160, num: Trailing<BlockNumber>) -> BoxFuture<RpcU256, Error> {
		self.fetcher().account(address.into(), num.0.into())
			.map(|acc| acc.map_or(0.into(), |a| a.nonce).into()).boxed()
	}

	fn block_transaction_count_by_hash(&self, hash: RpcH256) -> BoxFuture<Option<RpcU256>, Error> {
		let (sync, on_demand) = (self.sync.clone(), self.on_demand.clone());

		self.fetcher().header(BlockId::Hash(hash.into())).and_then(move |hdr| {
<<<<<<< HEAD
=======
			let hdr = match hdr {
				None => return future::ok(None).boxed(),
				Some(hdr) => hdr,
			};

>>>>>>> 1df30ee8
			if hdr.transactions_root() == SHA3_NULL_RLP {
				future::ok(Some(U256::from(0).into())).boxed()
			} else {
				sync.with_context(|ctx| on_demand.block(ctx, request::Body::new(hdr)))
					.map(|x| x.map(|b| Some(U256::from(b.transactions_count()).into())))
					.map(|x| x.map_err(errors::on_demand_cancel).boxed())
					.unwrap_or_else(|| future::err(errors::network_disabled()).boxed())
			}
		}).boxed()
	}

	fn block_transaction_count_by_number(&self, num: BlockNumber) -> BoxFuture<Option<RpcU256>, Error> {
		let (sync, on_demand) = (self.sync.clone(), self.on_demand.clone());

		self.fetcher().header(num.into()).and_then(move |hdr| {
<<<<<<< HEAD
=======
			let hdr = match hdr {
				None => return future::ok(None).boxed(),
				Some(hdr) => hdr,
			};

>>>>>>> 1df30ee8
			if hdr.transactions_root() == SHA3_NULL_RLP {
				future::ok(Some(U256::from(0).into())).boxed()
			} else {
				sync.with_context(|ctx| on_demand.block(ctx, request::Body::new(hdr)))
					.map(|x| x.map(|b| Some(U256::from(b.transactions_count()).into())))
					.map(|x| x.map_err(errors::on_demand_cancel).boxed())
					.unwrap_or_else(|| future::err(errors::network_disabled()).boxed())
			}
		}).boxed()
	}

	fn block_uncles_count_by_hash(&self, hash: RpcH256) -> BoxFuture<Option<RpcU256>, Error> {
		let (sync, on_demand) = (self.sync.clone(), self.on_demand.clone());

		self.fetcher().header(BlockId::Hash(hash.into())).and_then(move |hdr| {
<<<<<<< HEAD
=======
			let hdr = match hdr {
				None => return future::ok(None).boxed(),
				Some(hdr) => hdr,
			};

>>>>>>> 1df30ee8
			if hdr.uncles_hash() == SHA3_EMPTY_LIST_RLP {
				future::ok(Some(U256::from(0).into())).boxed()
			} else {
				sync.with_context(|ctx| on_demand.block(ctx, request::Body::new(hdr)))
					.map(|x| x.map(|b| Some(U256::from(b.uncles_count()).into())))
					.map(|x| x.map_err(errors::on_demand_cancel).boxed())
					.unwrap_or_else(|| future::err(errors::network_disabled()).boxed())
			}
		}).boxed()
	}

	fn block_uncles_count_by_number(&self, num: BlockNumber) -> BoxFuture<Option<RpcU256>, Error> {
		let (sync, on_demand) = (self.sync.clone(), self.on_demand.clone());

		self.fetcher().header(num.into()).and_then(move |hdr| {
<<<<<<< HEAD
=======
			let hdr = match hdr {
				None => return future::ok(None).boxed(),
				Some(hdr) => hdr,
			};

>>>>>>> 1df30ee8
			if hdr.uncles_hash() == SHA3_EMPTY_LIST_RLP {
				future::ok(Some(U256::from(0).into())).boxed()
			} else {
				sync.with_context(|ctx| on_demand.block(ctx, request::Body::new(hdr)))
					.map(|x| x.map(|b| Some(U256::from(b.uncles_count()).into())))
					.map(|x| x.map_err(errors::on_demand_cancel).boxed())
					.unwrap_or_else(|| future::err(errors::network_disabled()).boxed())
			}
		}).boxed()
	}

	fn code_at(&self, address: RpcH160, num: Trailing<BlockNumber>) -> BoxFuture<Bytes, Error> {
		future::err(errors::unimplemented(None)).boxed()
	}

	fn send_raw_transaction(&self, raw: Bytes) -> Result<RpcH256, Error> {
		let best_header = self.client.best_block_header().decode();

		UntrustedRlp::new(&raw.into_vec()).as_val()
			.map_err(errors::from_rlp_error)
			.and_then(|tx| {
				self.client.engine().verify_transaction_basic(&tx, &best_header)
					.map_err(errors::from_transaction_error)?;

				let signed = SignedTransaction::new(tx).map_err(errors::from_transaction_error)?;
				let hash = signed.hash();

				self.transaction_queue.write().import(signed.into())
					.map(|_| hash)
					.map_err(Into::into)
					.map_err(errors::from_transaction_error)
			})
			.map(Into::into)
	}

	fn submit_transaction(&self, raw: Bytes) -> Result<RpcH256, Error> {
		self.send_raw_transaction(raw)
	}

	fn call(&self, req: CallRequest, num: Trailing<BlockNumber>) -> BoxFuture<Bytes, Error> {
		self.fetcher().proved_execution(req, num).and_then(|res| {
			match res {
				Ok(exec) => Ok(exec.output.into()),
				Err(e) => Err(errors::execution(e)),
			}
		}).boxed()
	}

	fn estimate_gas(&self, req: CallRequest, num: Trailing<BlockNumber>) -> BoxFuture<RpcU256, Error> {
		// TODO: binary chop for more accurate estimates.
		self.fetcher().proved_execution(req, num).and_then(|res| {
			match res {
				Ok(exec) => Ok((exec.refunded + exec.gas_used).into()),
				Err(e) => Err(errors::execution(e)),
			}
		}).boxed()
	}

	fn transaction_by_hash(&self, hash: RpcH256) -> Result<Option<Transaction>, Error> {
		Err(errors::unimplemented(None))
	}

	fn transaction_by_block_hash_and_index(&self, hash: RpcH256, idx: Index) -> Result<Option<Transaction>, Error> {
		Err(errors::unimplemented(None))
	}

	fn transaction_by_block_number_and_index(&self, num: BlockNumber, idx: Index) -> Result<Option<Transaction>, Error> {
		Err(errors::unimplemented(None))
	}

	fn transaction_receipt(&self, hash: RpcH256) -> Result<Option<Receipt>, Error> {
		Err(errors::unimplemented(None))
	}

	fn uncle_by_block_hash_and_index(&self, hash: RpcH256, idx: Index) -> Result<Option<RichBlock>, Error> {
		Err(errors::unimplemented(None))
	}

	fn uncle_by_block_number_and_index(&self, num: BlockNumber, idx: Index) -> Result<Option<RichBlock>, Error> {
		Err(errors::unimplemented(None))
	}

	fn compilers(&self) -> Result<Vec<String>, Error> {
		Err(errors::deprecated("Compilation functionality is deprecated.".to_string()))

	}

	fn compile_lll(&self, _: String) -> Result<Bytes, Error> {
		Err(errors::deprecated("Compilation of LLL via RPC is deprecated".to_string()))
	}

	fn compile_serpent(&self, _: String) -> Result<Bytes, Error> {
		Err(errors::deprecated("Compilation of Serpent via RPC is deprecated".to_string()))
	}

	fn compile_solidity(&self, _: String) -> Result<Bytes, Error> {
		Err(errors::deprecated("Compilation of Solidity via RPC is deprecated".to_string()))
	}

	fn logs(&self, filter: Filter) -> BoxFuture<Vec<Log>, Error> {
		let limit = filter.limit;

		Filterable::logs(self, filter.into())
			.map(move|logs| limit_logs(logs, limit))
			.boxed()
	}

	fn work(&self, _timeout: Trailing<u64>) -> Result<Work, Error> {
		Err(errors::light_unimplemented(None))
	}

	fn submit_work(&self, _nonce: RpcH64, _pow_hash: RpcH256, _mix_hash: RpcH256) -> Result<bool, Error> {
		Err(errors::light_unimplemented(None))
	}

	fn submit_hashrate(&self, _rate: RpcU256, _id: RpcH256) -> Result<bool, Error> {
		Err(errors::light_unimplemented(None))
	}
}

// This trait implementation triggers a blanked impl of `EthFilter`.
impl Filterable for EthClient {
	fn best_block_number(&self) -> u64 { self.client.chain_info().best_block_number }

	fn block_hash(&self, id: BlockId) -> Option<RpcH256> {
		self.client.block_hash(id).map(Into::into)
	}

	fn pending_transactions_hashes(&self, _block_number: u64) -> Vec<::util::H256> {
		Vec::new()
	}

	fn logs(&self, filter: EthcoreFilter) -> BoxFuture<Vec<Log>, Error> {
		use std::collections::BTreeMap;

		use futures::stream::{self, Stream};
		use util::H2048;

		// early exit for "to" block before "from" block.
<<<<<<< HEAD
		match filter.from_block {
			BlockId::Latest | BlockId::Pending => {
				let best = self.client.best_block_header();
				let chain_info = self.client.chain_info();
				if best.number() != chain_info.best_block_number || best.hash() != chain_info.best_block_hash {
					return future::ok(Vec::new()).boxed()
				}
			}
			_ => {}
=======
		let best_number = self.client.chain_info().best_block_number;
		let block_number = |id| match id {
			BlockId::Earliest => Some(0),
			BlockId::Latest | BlockId::Pending => Some(best_number),
			BlockId::Hash(h) => self.client.block_header(BlockId::Hash(h)).map(|hdr| hdr.number()),
			BlockId::Number(x) => Some(x),
		};

		match (block_number(filter.to_block), block_number(filter.from_block)) {
			(Some(to), Some(from)) if to < from => return future::ok(Vec::new()).boxed(),
			(Some(_), Some(_)) => {},
			_ => return future::err(errors::unknown_block()).boxed(),
>>>>>>> 1df30ee8
		}

		let maybe_future = self.sync.with_context(move |ctx| {
			// find all headers which match the filter, and fetch the receipts for each one.
			// match them with their numbers for easy sorting later.
			let bit_combos = filter.bloom_possibilities();
			let receipts_futures: Vec<_> = self.client.ancestry_iter(filter.to_block)
				.take_while(|ref hdr| BlockId::Number(hdr.number()) != filter.from_block)
				.take_while(|ref hdr| BlockId::Hash(hdr.hash()) != filter.from_block)
				.filter(|ref hdr| {
					let hdr_bloom = hdr.log_bloom();
					bit_combos.iter().find(|&bloom| hdr_bloom & *bloom == *bloom).is_some()
				})
				.map(|hdr| (hdr.number(), request::BlockReceipts(hdr)))
				.map(|(num, req)| self.on_demand.block_receipts(ctx, req).map(move |x| (num, x)))
				.collect();

			// as the receipts come in, find logs within them which match the filter.
			// insert them into a BTreeMap to maintain order by number and block index.
			stream::futures_unordered(receipts_futures)
				.fold(BTreeMap::new(), move |mut matches, (num, receipts)| {
					for (block_index, log) in receipts.into_iter().flat_map(|r| r.logs).enumerate() {
						if filter.matches(&log) {
							matches.insert((num, block_index), log.into());
						}
					}
					future::ok(matches)
				}) // and then collect them into a vector.
				.map(|matches| matches.into_iter().map(|(_, v)| v).collect())
				.map_err(errors::on_demand_cancel)
		});

		match maybe_future {
			Some(fut) => fut.boxed(),
			None => future::err(errors::network_disabled()).boxed(),
		}
	}

	fn pending_logs(&self, _block_number: u64, _filter: &EthcoreFilter) -> Vec<Log> {
		Vec::new() // light clients don't mine.
	}

	fn polls(&self) -> &Mutex<PollManager<PollFilter>> {
		&self.polls
	}
}<|MERGE_RESOLUTION|>--- conflicted
+++ resolved
@@ -115,20 +115,11 @@
 			on_demand: self.on_demand.clone(),
 			sync: self.sync.clone(),
 			cache: self.cache.clone(),
-<<<<<<< HEAD
 		}
 	}
 
 	// get a "rich" block structure. Fails on unknown block.
 	fn rich_block(&self, id: BlockId, include_txs: bool) -> BoxFuture<RichBlock, Error> {
-=======
-
-		}
-	}
-
-	// get a "rich" block structure
-	fn rich_block(&self, id: BlockId, include_txs: bool) -> BoxFuture<Option<RichBlock>, Error> {
->>>>>>> 1df30ee8
 		let (on_demand, sync) = (self.on_demand.clone(), self.sync.clone());
 		let (client, engine) = (self.client.clone(), self.client.engine().clone());
 
@@ -167,7 +158,6 @@
 		};
 
 		// get the block itself.
-<<<<<<< HEAD
 		self.fetcher().block(id).and_then(move |block| {
 			// then fetch the total difficulty (this is much easier after getting the block).
 			match client.score(id) {
@@ -207,51 +197,6 @@
 								fill_rich(block, score)
 							}).map_err(errors::on_demand_cancel).boxed(),
 						None => return future::err(errors::network_disabled()).boxed(),
-=======
-		self.fetcher().block(id).and_then(move |block| match block {
-			None => return future::ok(None).boxed(),
-			Some(block) => {
-				// then fetch the total difficulty (this is much easier after getting the block).
-				match client.score(id) {
-					Some(score) => future::ok(fill_rich(block, Some(score))).map(Some).boxed(),
-					None => {
-						// make a CHT request to fetch the chain score.
-						let req = cht::block_to_cht_number(block.number())
-							.and_then(|num| client.cht_root(num as usize))
-							.and_then(|root| request::HeaderProof::new(block.number(), root));
-
-
-						let req = match req {
-							Some(req) => req,
-							None => {
-								// somehow the genesis block slipped past other checks.
-								// return it now.
-								let score = client.block_header(BlockId::Number(0))
-									.expect("genesis always stored; qed")
-									.difficulty();
-
-								return future::ok(fill_rich(block, Some(score))).map(Some).boxed()
-							}
-						};
-
-						// three possible outcomes:
-						//   - network is down.
-						//   - we get a score, but our hash is non-canonical.
-						//   - we get ascore, and our hash is canonical.
-						let maybe_fut = sync.with_context(move |ctx| on_demand.hash_and_score_by_number(ctx, req));
-						match maybe_fut {
-							Some(fut) => fut.map(move |(hash, score)| {
-									let score = if hash == block.hash() {
-										Some(score)
-									} else {
-										None
-									};
-
-									Some(fill_rich(block, score))
-								}).map_err(errors::on_demand_cancel).boxed(),
-							None => return future::err(errors::network_disabled()).boxed(),
-						}
->>>>>>> 1df30ee8
 					}
 				}
 			}
@@ -330,19 +275,11 @@
 	}
 
 	fn block_by_hash(&self, hash: RpcH256, include_txs: bool) -> BoxFuture<Option<RichBlock>, Error> {
-<<<<<<< HEAD
 		self.rich_block(BlockId::Hash(hash.into()), include_txs).map(Some).boxed()
 	}
 
 	fn block_by_number(&self, num: BlockNumber, include_txs: bool) -> BoxFuture<Option<RichBlock>, Error> {
 		self.rich_block(num.into(), include_txs).map(Some).boxed()
-=======
-		self.rich_block(BlockId::Hash(hash.into()), include_txs)
-	}
-
-	fn block_by_number(&self, num: BlockNumber, include_txs: bool) -> BoxFuture<Option<RichBlock>, Error> {
-		self.rich_block(num.into(), include_txs)
->>>>>>> 1df30ee8
 	}
 
 	fn transaction_count(&self, address: RpcH160, num: Trailing<BlockNumber>) -> BoxFuture<RpcU256, Error> {
@@ -354,14 +291,6 @@
 		let (sync, on_demand) = (self.sync.clone(), self.on_demand.clone());
 
 		self.fetcher().header(BlockId::Hash(hash.into())).and_then(move |hdr| {
-<<<<<<< HEAD
-=======
-			let hdr = match hdr {
-				None => return future::ok(None).boxed(),
-				Some(hdr) => hdr,
-			};
-
->>>>>>> 1df30ee8
 			if hdr.transactions_root() == SHA3_NULL_RLP {
 				future::ok(Some(U256::from(0).into())).boxed()
 			} else {
@@ -377,14 +306,6 @@
 		let (sync, on_demand) = (self.sync.clone(), self.on_demand.clone());
 
 		self.fetcher().header(num.into()).and_then(move |hdr| {
-<<<<<<< HEAD
-=======
-			let hdr = match hdr {
-				None => return future::ok(None).boxed(),
-				Some(hdr) => hdr,
-			};
-
->>>>>>> 1df30ee8
 			if hdr.transactions_root() == SHA3_NULL_RLP {
 				future::ok(Some(U256::from(0).into())).boxed()
 			} else {
@@ -400,14 +321,6 @@
 		let (sync, on_demand) = (self.sync.clone(), self.on_demand.clone());
 
 		self.fetcher().header(BlockId::Hash(hash.into())).and_then(move |hdr| {
-<<<<<<< HEAD
-=======
-			let hdr = match hdr {
-				None => return future::ok(None).boxed(),
-				Some(hdr) => hdr,
-			};
-
->>>>>>> 1df30ee8
 			if hdr.uncles_hash() == SHA3_EMPTY_LIST_RLP {
 				future::ok(Some(U256::from(0).into())).boxed()
 			} else {
@@ -423,14 +336,6 @@
 		let (sync, on_demand) = (self.sync.clone(), self.on_demand.clone());
 
 		self.fetcher().header(num.into()).and_then(move |hdr| {
-<<<<<<< HEAD
-=======
-			let hdr = match hdr {
-				None => return future::ok(None).boxed(),
-				Some(hdr) => hdr,
-			};
-
->>>>>>> 1df30ee8
 			if hdr.uncles_hash() == SHA3_EMPTY_LIST_RLP {
 				future::ok(Some(U256::from(0).into())).boxed()
 			} else {
@@ -570,17 +475,6 @@
 		use util::H2048;
 
 		// early exit for "to" block before "from" block.
-<<<<<<< HEAD
-		match filter.from_block {
-			BlockId::Latest | BlockId::Pending => {
-				let best = self.client.best_block_header();
-				let chain_info = self.client.chain_info();
-				if best.number() != chain_info.best_block_number || best.hash() != chain_info.best_block_hash {
-					return future::ok(Vec::new()).boxed()
-				}
-			}
-			_ => {}
-=======
 		let best_number = self.client.chain_info().best_block_number;
 		let block_number = |id| match id {
 			BlockId::Earliest => Some(0),
@@ -593,7 +487,6 @@
 			(Some(to), Some(from)) if to < from => return future::ok(Vec::new()).boxed(),
 			(Some(_), Some(_)) => {},
 			_ => return future::err(errors::unknown_block()).boxed(),
->>>>>>> 1df30ee8
 		}
 
 		let maybe_future = self.sync.with_context(move |ctx| {
