--- conflicted
+++ resolved
@@ -282,11 +282,7 @@
 	url: &str,
 	cors_domain: &str,
 	apis: Vec<&str>
-<<<<<<< HEAD
-) -> Arc<PanicHandler> {
-=======
 ) -> Box<Any> {
->>>>>>> 2adeb9fe
 	use rpc::v1::*;
 
 	let server = rpc::RpcServer::new();
@@ -304,9 +300,14 @@
 			}
 		}
 	}
-<<<<<<< HEAD
-	server.start_http(url, cors_domain, ::num_cpus::get())
-}
+	let start_result = server.start_http(url, cors_domain, ::num_cpus::get());
+	match start_result {
+		Err(rpc::RpcServerError::IoError(err)) => die_with_io_error(err),
+		Err(e) => die!("{:?}", e),
+		Ok(handle) => Box::new(handle),
+	}
+}
+
 #[cfg(feature = "webapp")]
 fn setup_webapp_server(
 	client: Arc<Client>,
@@ -314,7 +315,7 @@
 	secret_store: Arc<AccountService>,
 	miner: Arc<Miner>,
 	url: &str
-) -> Arc<PanicHandler> {
+) -> Box<Any> {
 	use rpc::v1::*;
 
 	let server = webapp::WebappServer::new();
@@ -323,15 +324,13 @@
 	server.add_delegate(EthClient::new(&client, &sync, &secret_store, &miner).to_delegate());
 	server.add_delegate(EthFilterClient::new(&client, &miner).to_delegate());
 	server.add_delegate(PersonalClient::new(&secret_store).to_delegate());
-	server.start_http(url, ::num_cpus::get())
-=======
-	let start_result = server.start_http(url, cors_domain, ::num_cpus::get());
+	let start_result = server.start_http(url, ::num_cpus::get());
 	match start_result {
-		Err(rpc::RpcServerError::IoError(err)) => die_with_io_error(err),
+		Err(webapp::WebappServerError::IoError(err)) => die_with_io_error(err),
 		Err(e) => die!("{:?}", e),
 		Ok(handle) => Box::new(handle),
 	}
->>>>>>> 2adeb9fe
+
 }
 
 #[cfg(not(feature = "rpc"))]
@@ -343,8 +342,7 @@
 	_url: &str,
 	_cors_domain: &str,
 	_apis: Vec<&str>
-<<<<<<< HEAD
-) -> Arc<PanicHandler> {
+) -> ! {
 	die!("Your Parity version has been compiled without JSON-RPC support.")
 }
 
@@ -355,12 +353,8 @@
 	_secret_store: Arc<AccountService>,
 	_miner: Arc<Miner>,
 	_url: &str
-) -> Arc<PanicHandler> {
+) -> ! {
 	die!("Your Parity version has been compiled without WebApps support.")
-=======
-) -> ! {
-	die!("Your Parity version has been compiled without JSON-RPC support.")
->>>>>>> 2adeb9fe
 }
 
 fn print_version() {
@@ -652,16 +646,9 @@
 				self.args.flag_rpcport.unwrap_or(self.args.flag_jsonrpc_port)
 			);
 			SocketAddr::from_str(&url).unwrap_or_else(|_| die!("{}: Invalid JSONRPC listen host/port given.", url));
-<<<<<<< HEAD
-			let cors = self.args.flag_rpccorsdomain.as_ref().unwrap_or(&self.args.flag_jsonrpc_cors);
-			// TODO: use this as the API list.
-			let apis = self.args.flag_rpcapi.as_ref().unwrap_or(&self.args.flag_jsonrpc_apis);
-			let handler = setup_rpc_server(
-=======
 			let cors_domain = self.args.flag_rpccorsdomain.as_ref().unwrap_or(&self.args.flag_jsonrpc_cors);
 
 			Some(setup_rpc_server(
->>>>>>> 2adeb9fe
 				service.client(),
 				sync.clone(),
 				account_service.clone(),
@@ -669,28 +656,23 @@
 				&url,
 				&cors_domain,
 				apis.split(',').collect()
-<<<<<<< HEAD
-			);
-			panic_handler.forward_from(handler.deref());
-		}
-
-		if self.args.flag_webapp {
+			))
+		} else {
+			None
+		};
+
+		let webapp_server = if self.args.flag_webapp {
 			let url = format!("127.0.0.1:{}", self.args.flag_webapp_port);
-			let handler = setup_webapp_server(
+			Some(setup_webapp_server(
 				service.client(),
 				sync.clone(),
 				account_service.clone(),
 				miner.clone(),
 				&url,
-			);
-			panic_handler.forward_from(handler.deref());
-		}
-=======
 			))
 		} else {
 			None
 		};
->>>>>>> 2adeb9fe
 
 		// Register IO handler
 		let io_handler  = Arc::new(ClientIoHandler {
@@ -702,11 +684,11 @@
 		service.io().register_handler(io_handler).expect("Error registering IO handler");
 
 		// Handle exit
-		wait_for_exit(panic_handler, rpc_server);
-	}
-}
-
-fn wait_for_exit(panic_handler: Arc<PanicHandler>, _rpc_server: Option<Box<Any>>) {
+		wait_for_exit(panic_handler, rpc_server, webapp_server);
+	}
+}
+
+fn wait_for_exit(panic_handler: Arc<PanicHandler>, _rpc_server: Option<Box<Any>>, _webapp_server: Option<Box<Any>>) {
 	let exit = Arc::new(Condvar::new());
 
 	// Handle possible exits
